# IPv4 Flow Feature Extractor - Analysis Framework
# Version 1.2 - Research Validation Experiments

## Overview
This module conducts validation experiments to analyze behavioral flow decomposition of network traffic.

**Focus**: Research validation, NOT anomaly detection

## Research Questions

### Question 1: Stability
Does stable decomposition pattern exist in normal traffic?

### Question 2: Low-Rank Property
Can traffic be represented by a small number of basis vectors?

## Quick Start

```bash
# Install dependencies
pip install -r requirements.txt

# Run stability experiment
python stability_experiment.py ../cpp/build/features.csv --output ./results

# Run low-rank experiment  
python low_rank_experiment.py ../cpp/build/features.csv --output ./results
```

<<<<<<< HEAD
## Modules

- **matrix_analysis.py**: Core analysis classes
- **stability_experiment.py**: Temporal stability analysis
- **low_rank_experiment.py**: Rank analysis
- **utils.py**: Helper functions

## Expected Results

**High Stability (>0.7)**: Consistent traffic patterns exist
**Low Rank (<10)**: Few behavioral patterns dominate

See individual scripts for detailed output.
=======
生成测试可视化图片验证功能。

## 完整工作流程

### 步骤1：提取流量特征（C++）

```bash
cd cpp/build
./ipflow_extractor ../../data/seq_10.pcap ../../data/stats.json
```

生成 `features.csv`。

### 步骤2：训练矩阵分解模型（Python）

```bash
cd ../../python
python analyze_features.py ../cpp/build/features.csv --mode train --n_components 5
```

### 步骤3：分析结果

查看特征基解释：
```bash
cat results/feature_basis.csv
```

查看可视化：
```bash
ls results/*.png
```

### 步骤4：实时检测（可选）

对新流量数据进行异常检测：
```bash
# 先用C++提取新数据的特征
cd cpp/build
./ipflow_extractor ../../data/new_traffic.pcap ../../data/stats.json

# 然后用训练好的模型检测
cd ../../python
python analyze_features.py ../cpp/build/features.csv --mode detect
```

## 算法说明

### 矩阵分解方法

#### NMF（非负矩阵分解）- 推荐

- **优点**：
  - 结果可解释性强（A和F都是非负的）
  - 特别适合流量数据（包数和字节数都是非负的）
  - 特征基可以理解为"流量模式"

- **适用场景**：
  - 流量模式识别
  - 异常检测
  - 用户行为分析

#### PCA（主成分分析）

- **优点**：
  - 计算快速
  - 最大化方差保留

- **缺点**：
  - 可能产生负值，解释性较差

### 特征基数量选择

k的选择策略：

1. **肘部法则**：绘制重构误差vs k的曲线，选择"肘点"
2. **领域知识**：根据已知的流量模式数量
3. **交叉验证**：选择验证误差最小的k

推荐范围：**k = 3 ~ 10**

常见k值含义：
- k=3: 基本模式（正常流量、大流量、攻击流量）
- k=5: 细分模式（Web、DNS、文件传输、扫描、DDoS）
- k=10: 详细模式（多种应用和攻击类型）

### 异常检测方法

#### 重构误差异常检测

**原理**：
1. 训练阶段：用正常流量训练模型，学习正常模式的特征基F
2. 检测阶段：新流量如果重构误差大，说明不符合正常模式
3. 判断标准：误差 > 阈值 → 异常

**阈值选择**：
- **95th percentile**: 假设5%的训练数据可能是异常
- **99th percentile**: 更保守，降低误报
- **Mean + 3σ**: 假设误差服从正态分布

## 输出示例

### 特征基解释

```
Feature Basis 0:
  tcp_packets: 0.8532
  tcp_bytes: 0.8124
  tcp_ack: 0.9012
  total_packets: 0.7821
  total_bytes: 0.7654

Interpretation: High TCP traffic with many ACK packets (normal web traffic)

Feature Basis 1:
  udp_packets: 0.9234
  udp_bytes: 0.8765
  total_packets: 0.6543
  total_bytes: 0.6123
  tcp_packets: 0.1234

Interpretation: UDP-dominated traffic (DNS/Streaming)

Feature Basis 2:
  tcp_syn: 0.9456
  tcp_packets: 0.8901
  total_packets: 0.8234
  tcp_bytes: 0.3456
  total_bytes: 0.3123

Interpretation: High SYN packets with small bytes (potential port scanning)
```

### 异常检测报告

```
Window [1730264404.223618]:
  Total IPs: 229
  Anomalous IPs: 3
  Threshold: 15.23
    - 192.168.1.100: error=25.41 (high UDP activity)
    - 10.0.0.5: error=18.92 (unusual packet size distribution)
    - 172.16.0.10: error=16.54 (high SYN rate)
```

## 高级功能

### 选择最优k值

```python
from matrix_decomposition import select_optimal_k
import pandas as pd
import numpy as np

# 加载数据
df = pd.read_csv('features.csv')
feature_cols = [col for col in df.columns if col not in ['timestamp', 'ip']]
X = df[feature_cols].values

# 测试不同的k值
k_values, errors, optimal_k = select_optimal_k(X, k_range=range(2, 11))

print(f"Optimal k: {optimal_k}")
```

### 自定义阈值

```python
from matrix_decomposition import FlowMatrixDecomposition

# 加载模型
model = FlowMatrixDecomposition.load('results/model.pkl')

# 使用自定义阈值检测
threshold = 20.0
is_anomaly, errors, _ = model.detect_anomaly(X_new, threshold=threshold)
```

### 分析异常原因

```python
# 对于异常样本，查看其特征基权重
A_anomaly = model.transform(X_anomaly)

# 找出权重最大的特征基
dominant_basis = np.argmax(A_anomaly, axis=1)

# 查看该特征基的含义
for i in range(model.n_components):
    explanation = model.explain_feature_basis(i)
    print(f"Basis {i}: {explanation}")
```

## 常见问题

### Q: 如何选择合适的window_size和slide_step？

A:
- **window_size**: 取决于分析需求
  - 短期异常检测：1-5秒
  - 流量模式分析：10-60秒
  - 长期趋势：60秒以上

- **slide_step**: 取决于检测粒度
  - 实时检测：slide_step = window_size（无重叠）
  - 平滑分析：slide_step < window_size（有重叠）

### Q: 训练数据应该包含多少窗口？

A:
- 最少：100个窗口
- 推荐：1000+个窗口
- 原则：覆盖各种正常流量模式

### Q: 如何处理训练集中的异常数据？

A:
1. 清洗：先用简单规则过滤明显异常
2. 鲁棒训练：NMF对少量异常有一定鲁棒性
3. 迭代：训练后检测异常→移除→重新训练

### Q: 模型需要多久更新一次？

A:
- 流量模式稳定：每周更新
- 流量模式多变：每天更新
- 策略：增量更新 vs 完全重训

## 性能说明

- **训练时间**: O(m * n * k * iterations)
  - 1000个样本，k=5: < 1秒
  - 10000个样本，k=5: < 10秒

- **检测时间**: O(m * n * k)
  - 实时检测单窗口: < 0.01秒

- **内存占用**: O(m * n + k * n)
  - 模型大小: < 1MB
>>>>>>> 79f07215
<|MERGE_RESOLUTION|>--- conflicted
+++ resolved
@@ -27,7 +27,6 @@
 python low_rank_experiment.py ../cpp/build/features.csv --output ./results
 ```
 
-<<<<<<< HEAD
 ## Modules
 
 - **matrix_analysis.py**: Core analysis classes
@@ -40,244 +39,4 @@
 **High Stability (>0.7)**: Consistent traffic patterns exist
 **Low Rank (<10)**: Few behavioral patterns dominate
 
-See individual scripts for detailed output.
-=======
-生成测试可视化图片验证功能。
-
-## 完整工作流程
-
-### 步骤1：提取流量特征（C++）
-
-```bash
-cd cpp/build
-./ipflow_extractor ../../data/seq_10.pcap ../../data/stats.json
-```
-
-生成 `features.csv`。
-
-### 步骤2：训练矩阵分解模型（Python）
-
-```bash
-cd ../../python
-python analyze_features.py ../cpp/build/features.csv --mode train --n_components 5
-```
-
-### 步骤3：分析结果
-
-查看特征基解释：
-```bash
-cat results/feature_basis.csv
-```
-
-查看可视化：
-```bash
-ls results/*.png
-```
-
-### 步骤4：实时检测（可选）
-
-对新流量数据进行异常检测：
-```bash
-# 先用C++提取新数据的特征
-cd cpp/build
-./ipflow_extractor ../../data/new_traffic.pcap ../../data/stats.json
-
-# 然后用训练好的模型检测
-cd ../../python
-python analyze_features.py ../cpp/build/features.csv --mode detect
-```
-
-## 算法说明
-
-### 矩阵分解方法
-
-#### NMF（非负矩阵分解）- 推荐
-
-- **优点**：
-  - 结果可解释性强（A和F都是非负的）
-  - 特别适合流量数据（包数和字节数都是非负的）
-  - 特征基可以理解为"流量模式"
-
-- **适用场景**：
-  - 流量模式识别
-  - 异常检测
-  - 用户行为分析
-
-#### PCA（主成分分析）
-
-- **优点**：
-  - 计算快速
-  - 最大化方差保留
-
-- **缺点**：
-  - 可能产生负值，解释性较差
-
-### 特征基数量选择
-
-k的选择策略：
-
-1. **肘部法则**：绘制重构误差vs k的曲线，选择"肘点"
-2. **领域知识**：根据已知的流量模式数量
-3. **交叉验证**：选择验证误差最小的k
-
-推荐范围：**k = 3 ~ 10**
-
-常见k值含义：
-- k=3: 基本模式（正常流量、大流量、攻击流量）
-- k=5: 细分模式（Web、DNS、文件传输、扫描、DDoS）
-- k=10: 详细模式（多种应用和攻击类型）
-
-### 异常检测方法
-
-#### 重构误差异常检测
-
-**原理**：
-1. 训练阶段：用正常流量训练模型，学习正常模式的特征基F
-2. 检测阶段：新流量如果重构误差大，说明不符合正常模式
-3. 判断标准：误差 > 阈值 → 异常
-
-**阈值选择**：
-- **95th percentile**: 假设5%的训练数据可能是异常
-- **99th percentile**: 更保守，降低误报
-- **Mean + 3σ**: 假设误差服从正态分布
-
-## 输出示例
-
-### 特征基解释
-
-```
-Feature Basis 0:
-  tcp_packets: 0.8532
-  tcp_bytes: 0.8124
-  tcp_ack: 0.9012
-  total_packets: 0.7821
-  total_bytes: 0.7654
-
-Interpretation: High TCP traffic with many ACK packets (normal web traffic)
-
-Feature Basis 1:
-  udp_packets: 0.9234
-  udp_bytes: 0.8765
-  total_packets: 0.6543
-  total_bytes: 0.6123
-  tcp_packets: 0.1234
-
-Interpretation: UDP-dominated traffic (DNS/Streaming)
-
-Feature Basis 2:
-  tcp_syn: 0.9456
-  tcp_packets: 0.8901
-  total_packets: 0.8234
-  tcp_bytes: 0.3456
-  total_bytes: 0.3123
-
-Interpretation: High SYN packets with small bytes (potential port scanning)
-```
-
-### 异常检测报告
-
-```
-Window [1730264404.223618]:
-  Total IPs: 229
-  Anomalous IPs: 3
-  Threshold: 15.23
-    - 192.168.1.100: error=25.41 (high UDP activity)
-    - 10.0.0.5: error=18.92 (unusual packet size distribution)
-    - 172.16.0.10: error=16.54 (high SYN rate)
-```
-
-## 高级功能
-
-### 选择最优k值
-
-```python
-from matrix_decomposition import select_optimal_k
-import pandas as pd
-import numpy as np
-
-# 加载数据
-df = pd.read_csv('features.csv')
-feature_cols = [col for col in df.columns if col not in ['timestamp', 'ip']]
-X = df[feature_cols].values
-
-# 测试不同的k值
-k_values, errors, optimal_k = select_optimal_k(X, k_range=range(2, 11))
-
-print(f"Optimal k: {optimal_k}")
-```
-
-### 自定义阈值
-
-```python
-from matrix_decomposition import FlowMatrixDecomposition
-
-# 加载模型
-model = FlowMatrixDecomposition.load('results/model.pkl')
-
-# 使用自定义阈值检测
-threshold = 20.0
-is_anomaly, errors, _ = model.detect_anomaly(X_new, threshold=threshold)
-```
-
-### 分析异常原因
-
-```python
-# 对于异常样本，查看其特征基权重
-A_anomaly = model.transform(X_anomaly)
-
-# 找出权重最大的特征基
-dominant_basis = np.argmax(A_anomaly, axis=1)
-
-# 查看该特征基的含义
-for i in range(model.n_components):
-    explanation = model.explain_feature_basis(i)
-    print(f"Basis {i}: {explanation}")
-```
-
-## 常见问题
-
-### Q: 如何选择合适的window_size和slide_step？
-
-A:
-- **window_size**: 取决于分析需求
-  - 短期异常检测：1-5秒
-  - 流量模式分析：10-60秒
-  - 长期趋势：60秒以上
-
-- **slide_step**: 取决于检测粒度
-  - 实时检测：slide_step = window_size（无重叠）
-  - 平滑分析：slide_step < window_size（有重叠）
-
-### Q: 训练数据应该包含多少窗口？
-
-A:
-- 最少：100个窗口
-- 推荐：1000+个窗口
-- 原则：覆盖各种正常流量模式
-
-### Q: 如何处理训练集中的异常数据？
-
-A:
-1. 清洗：先用简单规则过滤明显异常
-2. 鲁棒训练：NMF对少量异常有一定鲁棒性
-3. 迭代：训练后检测异常→移除→重新训练
-
-### Q: 模型需要多久更新一次？
-
-A:
-- 流量模式稳定：每周更新
-- 流量模式多变：每天更新
-- 策略：增量更新 vs 完全重训
-
-## 性能说明
-
-- **训练时间**: O(m * n * k * iterations)
-  - 1000个样本，k=5: < 1秒
-  - 10000个样本，k=5: < 10秒
-
-- **检测时间**: O(m * n * k)
-  - 实时检测单窗口: < 0.01秒
-
-- **内存占用**: O(m * n + k * n)
-  - 模型大小: < 1MB
->>>>>>> 79f07215
+See individual scripts for detailed output.